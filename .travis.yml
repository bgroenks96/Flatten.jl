--- conflicted
+++ resolved
@@ -14,10 +14,7 @@
   allow_failures:
     - julia: nightly
   fast_finish: true
-<<<<<<< HEAD
 
-=======
->>>>>>> 204ddad0
 notifications:
   email: false
 
