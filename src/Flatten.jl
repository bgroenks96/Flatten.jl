module Flatten

<<<<<<< HEAD
# Use the README as the module docs
@doc let 
    path = joinpath(dirname(@__DIR__), "README.md")
    include_dependency(path)
    # Use [`XX`](@ref) in the docs but not the readme
    replace(read(path, String), r"`(\w+\w)`" => s"[`\1`](@ref)")
    # Use doctests
    replace(read(path, String), "```julia" => "```jldoctest")
end Flatten

using FieldMetadata, Requires
=======
using ConstructionBase, FieldMetadata
>>>>>>> 204ddad0
import FieldMetadata: @flattenable, @reflattenable, flattenable

export @flattenable, @reflattenable, flattenable, flatten, reconstruct, update!, modify,
       metaflatten, fieldnameflatten, parentnameflatten, fieldtypeflatten, parenttypeflatten

struct EmptyIgnore end

# Default behaviour when no flattentrait/use/ignore args are given
const USE = Real
const IGNORE = EmptyIgnore 
const FLATTENTRAIT = flattenable


# Generalised nested struct walker
nested(T::Type, expr_builder, expr_combiner, action) =
    nested(T, Nothing, expr_builder, expr_combiner, action)
nested(T::Type, P::Type, expr_builder, expr_combiner, action) =
    expr_combiner(T, [Expr(:..., expr_builder(T, fn, action)) for fn in fieldnames(T)])


"""
<<<<<<< HEAD
    constructor_of(::Type)

Add methods to define constructors for types with custom type parameters.
This will be removed pending use of ConstructionBase in Unitful.jl
"""
@generated constructor_of(::Type{T}) where T = getfield(T.name.module, Symbol(T.name.name))
constructor_of(::Type{T}) where T<:Tuple = tuple
constructor_of(T::UnionAll) = constructor_of(T.body)


"""
=======
>>>>>>> 204ddad0
    flatten(obj, [flattentrait::Function], [use::Type], [ignore::Type])

Flattening. Flattens a nested struct or tuple to a flat tuple.
Query types and flatten trait arguments are optional, but you must pass `use` to pass `ignore`.


# Arguments

- `obj`: The target type to be reconstructed
- `flattentrait`: A function returning a Bool, such as a FielMetadata method. With the form:
  `f(::Type, ::Type{Val{:fieldname}}) = true`
- `use`: Type or `Union` of types to return in the tuple.
- `ignore`: Types or `Union` of types  to ignore completly. These are not reurned or recursed over.

# Examples

```jldoctest
julia> using Flatten

julia> struct Foo{A,B,C}
           a::A
           b::B
           c::C
       end

julia> foo = Foo(1, 2, 3)
Foo{Int64,Int64,Int64}(1, 2, 3)

julia> flatten(foo)
(1, 2, 3)

julia> nested = Foo(Foo(1, 2, 3), 4.0, 5.0)
Foo{Foo{Int64,Int64,Int64},Float64,Float64}(Foo{Int64,Int64,Int64}(1, 2, 3), 4.0, 5.0)

julia> flatten(nested)
(1, 2, 3, 4.0, 5.0)

To convert the tuple to a vector, simply use [flatten(x)...], or
using static arrays to avoid allocations: `SVector(flatten(x))`.
```


Fields can be excluded from flattening with the `flattenable(struct, field)`
method. These are easily defined using `@flattenable` from
[FieldMetadata.jl](https://github.com/rafaqz/FieldMetadata.jl), or defining your own
custom function with FieldMetadata, or manually with the form:


```julia
julia> import Flatten: flattenable

julia> @flattenable struct Partial{A,B,C}
           a::A | true
           b::B | true
           c::C | false
       end

julia> nestedpartial = Partial(Partial(1.0, 2.0, 3.0), 4, 5)
Partial{Partial{Float64,Float64,Float64},Int64,Int64}(Partial{Float64,Float64,Float64}(1.0, 2.0, 3.0), 4, 5)

julia> nestedpartial = Partial(Partial(1.0, 2.0, 3.0), 4, 5)
Partial{Partial{Float64,Float64,Float64},Int64,Int64}(Partial{Float64,Float64,Float64}(1.0, 2.0, 3.0), 4, 5)

julia> flatten(nestedpartial)
(1.0, 2.0, 4)
```

"""
function flatten end


flatten_builder(T, fname, action) = quote
    if flattentrait($T, Val{$(QuoteNode(fname))})
        $action(getfield(obj, $(QuoteNode(fname))), flattentrait, use, ignore)
    else
        ()
    end
end

flatten_combiner(T, expressions) = Expr(:tuple, expressions...)

flatten_inner(T, action) =
    nested(T, flatten_builder, flatten_combiner, action)

flatten(obj) = flatten(obj, flattenable)
flatten(obj, args...) = flatten(obj, flattenable, args...)
flatten(obj, ft::Function) = flatten(obj, ft, USE)
flatten(obj, ft::Function, use) = flatten(obj, ft, use, IGNORE)
flatten(x::I, ft::Function, use::Type{U}, ignore::Type{I}) where {U,I} = ()
flatten(x::U, ft::Function, use::Type{U}, ignore::Type{I}) where {U,I} = (_flatten(x),)
@generated flatten(obj, flattentrait::Function, use, ignore) = flatten_inner(obj, flatten)

_flatten(x) = x

"""
    reconstruct(obj, data, [flattentrait::Function], [use::Type], [ignore::Type])

Reconstruct an object from Tuple or Vector data and an existing object.
Data should be at least as long as the queried fields in the obj.
Query types and flatten trait arguments are optional, but you must pass `use` to pass `ignore`.

# Arguments
- `obj`: The target type to be reconstructed
- `data`: Replacement data - an `AbstractArray`, `Tuple` or type that defines `getfield`.
- `flattentrait`: A function returning a Bool, such as a FielMetadata method. With the form:
  `f(::Type, ::Type{Val{:fieldname}}) = true`
- `use`: Type or `Union` of types to return in the tuple.
- `ignore`: Types or `Union` of types  to ignore completly. These are not reurned or recursed over.

# Examples

```julia
julia> struct Foo{A,B,C}
           a::A
           b::B
           c::C
       end

julia> reconstruct(Foo(1, 2, 3), (1, :two, 3.0))
Foo{Int64,Symbol,Float64}(1, :two, 3.0)
```
"""
function reconstruct end

reconstruct_builder(T, fname, action) = quote
    if flattentrait($T, Val{$(QuoteNode(fname))})
        x = getfield(obj, $(QuoteNode(fname)))
        val, n = $action(x, data, flattentrait, use, ignore, n)
        val
    else
        (getfield(obj, $(QuoteNode(fname))),)
    end
end

reconstruct_combiner(T, expressions) = :($(Expr(:tuple, expressions...)), n)

reconstruct_inner(::Type{T}, action) where T =
    nested(T, reconstruct_builder, reconstruct_combiner, action)

# Run from first data index and extract the final return value from the nested tuple
reconstruct(obj, data) = reconstruct(obj, data, flattenable)
reconstruct(obj, data, args...) = reconstruct(obj, data, flattenable, args...)
reconstruct(obj, data, ft::Function) = reconstruct(obj, data, ft, USE)
reconstruct(obj, data, ft::Function, use) = reconstruct(obj, data, ft, use, IGNORE)
# Need to extract the final return value from the nested tuple
reconstruct(obj, data, ft::Function, use, ignore) =
    reconstruct(obj, data, ft, use, ignore, firstindex(data))[1][1]
# Return value unmodified
reconstruct(x::I, data, ft::Function, use::Type{U}, ignore::Type{I}, n) where {U,I} = (x, ), n
# Return value from data. Increment position counter -  the returned n + 1 becomes n
reconstruct(x::U, data, ft::Function, use::Type{U}, ignore::Type{I}, n) where {U,I} = 
    (_reconstruct(x, data[n]),), n + 1
@generated reconstruct(obj, data, flattentrait::Function, use, ignore, n) = 
    quote
        args, n = $(reconstruct_inner(obj, reconstruct))
        (constructorof(typeof(obj))(args...),), n
    end

_reconstruct(x, data) = data

apply(func, data::Tuple{T, Vararg}) where T = (func(data[1]), apply(func, Base.tail(data))...)
apply(func, data::Tuple{}) = ()

"""
    modify(func, obj, args...)

Modify field in a type with a function
"""
modify(func, obj, args...) = reconstruct(obj, apply(func, (flatten(obj, args...))), args...)

"""
    update!(obj, data, [flattentrait::Function], [use::Type], [ignore::Type])

Update a mutable object with a `Tuple` or `Vector` of data.
Query types and flatten trait arguments are optional, but you must pass `use` to pass `ignore`.

# Arguments

- `obj`: The target type to be reconstructed
- `data`: Replacement data - an `AbstractArray`, `Tuple` or type that defines `getfield`.
- `flattentrait`: A function returning a Bool, such as a FielMetadat method. With the form:
  `f(::Type, ::Type{Val{:fieldname}}) = true`
- `use`: Types to return in the tuple.
- `ignore`: Types to ignore completly. These are not reurned or recursed over.

# Examples

```jldoctest
julia> using Flatten

julia> mutable struct MutableFoo{A,B,C}
           a::A
           b::B
           c::C
       end

julia> mufoo = MutableFoo(1, 2, 3)
MutableFoo{Int64,Int64,Int64}(1, 2, 3)

julia> update!(mufoo, (2, 4, 6))
MutableFoo{Int64,Int64,Int64}(2, 4, 6)

julia> mufoo = MutableFoo(1, 2, :three)
MutableFoo{Int64,Int64,Symbol}(1, 2, :three)

julia> update!(mufoo, (:foo,), Symbol)
MutableFoo{Int64,Int64,Symbol}(1, 2, :foo)
```
"""
function update! end

update_builder(T, fname, action) = quote
    if flattentrait($T, Val{$(QuoteNode(fname))})
        x = getfield(obj, $(QuoteNode(fname)))
        val, n = $action(x, data, flattentrait, use, ignore, n)
        setfield!(obj, $(QuoteNode(fname)), val[1])
    end
    ()
end

# Use the reconstruct builder for tuples, they're immutable
update_builder(T::Type{<:Tuple}, fname, action) = reconstruct_builder(T, fname, action)

update_combiner(T, expressions) = :($(Expr(:tuple, expressions...)); ((obj,), n))
update_combiner(T::Type{<:Tuple}, expressions) = reconstruct_combiner(T, expressions)

update_inner(::Type{T}, action) where T =
    nested(T, update_builder, update_combiner, action)

update!(obj, data) = update!(obj, data, flattenable)
update!(obj, data, args...) = update!(obj, data, flattenable, args...)
update!(obj, data, ft::Function) = update!(obj, data, ft, USE)
update!(obj, data, ft::Function, use) = update!(obj, data, ft, use, IGNORE)
update!(obj, data, ft::Function, use, ignore) = begin
    update!(obj, data, ft, use, ignore, firstindex(data))[1][1]
    obj
end
update!(x::I, data, ft::Function, use::Type{U}, ignore::Type{I}, n) where {U,I} = (x,), n
update!(x::U, data, ft::Function, use::Type{U}, ignore::Type{I}, n) where {U,I} = (data[n],), n + 1
@generated update!(obj, data, flattentrait::Function, use, ignore, n) = 
    quote
        x, n = $(update_inner(obj, update!))
        (obj,), n
    end


"""
    metaflatten(obj, func, [flattentrait::Function], [use::Type], [ignore::Type])

Metadata flattening. Flattens data attached to a field using a passed in function
Query types and flatten trait arguments are optional, but you must pass `use` to pass `ignore`.

# Arguments

- `obj`: The target type to be reconstructed
- `func`: A function with the form: `f(::Type, ::Type{Val{:fieldname}}) = metadata`
- `flattentrait`: A function returning a Bool, such as a FielMetadata method. With the form:
  `f(::Type, ::Type{Val{:fieldname}}) = true`
- `use`: Type or `Union` of types to return in the tuple.
- `ignore`: Types or `Union` of types  to ignore completly. These are not reurned or recursed over.

We can flatten this `@foobar` metadata:

```jldoctest
julia> using Flatten, FieldMetadata

julia> import Flatten: flattenable

julia> @metadata foobar :foo;

julia> @foobar struct Foo{A,B,C}
           a::A | :bar
           b::B | :foobar
           c::C | :foo
       end;

julia> @foobar struct Bar{X,Y}
           x::X | :foobar
           y::Y | :bar
       end;

julia> metaflatten(Foo(1, 2, Bar(3, 4)), foobar)
(:bar, :foobar, :foobar, :bar)
```
"""
function metaflatten end

metaflatten_builder(T, fname, action) = quote
    if flattentrait($T, Val{$(QuoteNode(fname))})
        x = getfield(obj, $(QuoteNode(fname)))
        $action(x, func, flattentrait, use, ignore, $T, Val{$(QuoteNode(fname))})
    else
        ()
    end
end

metaflatten_inner(T::Type, action) =
    nested(T, metaflatten_builder, flatten_combiner, action)

metaflatten(obj, func::Function) = metaflatten(obj, func, flattenable)
metaflatten(obj, func::Function, args...) = metaflatten(obj, func, flattenable, args...)
metaflatten(obj, func::Function, ft::Function) = metaflatten(obj, func, ft, USE)
metaflatten(obj, func::Function, ft::Function, use) = metaflatten(obj, func, ft, use, IGNORE)
metaflatten(obj, func::Function, ft::Function, use, ignore) =
    metaflatten(obj, func::Function, ft::Function, use, ignore, Nothing, Val{:none})

metaflatten(x::I, func::Function, ft::Function, use::Type{U}, ignore::Type{I}, P, fname) where {U,I} = ()
metaflatten(x::U, func::Function, ft::Function, use::Type{U}, ignore::Type{I}, P, fname) where {U,I} =
    (func(P, fname),)
# Better field names for tuples. TODO what about mixed type tuples? 
# Also this could be confusing, consider removing.
metaflatten(xs::NTuple{N,Number}, func::Function, ft::Function, use, ignore, P, fname) where {N} =
    map(x -> func(P, fname), xs)
@generated metaflatten(obj, func::Function, flattentrait::Function, use, ignore, P, fname) =
    metaflatten_inner(obj, metaflatten)


# Helper functions to get field data with metaflatten

fieldname_meta(T, ::Type{Val{N}}) where N = N


"""jldoctest
    fieldnameflatten(obj, args...)

Flatten the field names of an object. Args are passed to [`metaflatten`](@ref).

# Examples

```jldoctest
julia> using Flatten

julia> struct Foo{A,B,C}
           a::A
           b::B
           c::C
       end

julia> fieldnameflatten(Foo(1, 2, 3))
(:a, :b, :c)
```
"""
fieldnameflatten(obj, args...) = metaflatten(obj, fieldname_meta, args...)


fieldtype_meta(T, ::Type{Val{N}}) where N = fieldtype(T, N)

"""
    fieldtypeflatten(obj, args...)

Flatten the field types of an object. Args are passed to [`metaflatten`](@ref).

# Examples

```jldoctest
julia> using Flatten

julia> struct Foo{A,B,C}
           a::A
           b::B
           c::C
       end

julia> fieldtypeflatten(Foo(1.0, :two, "Three"), Union{Real,String})
(Float64, String)
```
"""
fieldtypeflatten(obj, args...) = metaflatten(obj, fieldtype_meta, args...)



fieldparent_meta(T, ::Type{Val{N}}) where N = T.name.name

"""
    parentnameflatten(obj, args...)

Flatten the name of the parent type of an object. Args are passed to [`metaflatten`](@ref).

# Examples

```jldoctest
julia> using Flatten

julia> struct Foo{A,B,C}
           a::A
           b::B
           c::C
       end

julia> struct Bar{X,Y}
           x::X
           y::Y
       end

julia> parentnameflatten(Foo(1, 2, Bar(3, 4)))
(:Foo, :Foo, :Bar, :Bar)
```
"""
parentnameflatten(obj, args...) = metaflatten(obj, fieldparent_meta, args...)


fieldparenttype_meta(T, ::Type{Val{N}}) where N = T

"""
    parenttypeflatten(obj, args...)

Flatten the parent type of an object. Args are passed to [`metaflatten`](@ref).

# Examples

```jldoctest
julia> using Flatten

julia> struct Foo{A,B,C}
           a::A
           b::B
           c::C
       end

julia> struct Bar{X,Y}
           x::X
           y::Y
       end

julia> parenttypeflatten(Foo(1, 2, Bar(3, 4)))
(Foo{Int64,Int64,Bar{Int64,Int64}}, Foo{Int64,Int64,Bar{Int64,Int64}}, Bar{Int64,Int64}, Bar{Int64,Int64})
```
"""
parenttypeflatten(obj, args...) = metaflatten(obj, fieldparenttype_meta, args...)


end # module<|MERGE_RESOLUTION|>--- conflicted
+++ resolved
@@ -1,6 +1,5 @@
 module Flatten
 
-<<<<<<< HEAD
 # Use the README as the module docs
 @doc let 
     path = joinpath(dirname(@__DIR__), "README.md")
@@ -11,10 +10,8 @@
     replace(read(path, String), "```julia" => "```jldoctest")
 end Flatten
 
-using FieldMetadata, Requires
-=======
 using ConstructionBase, FieldMetadata
->>>>>>> 204ddad0
+
 import FieldMetadata: @flattenable, @reflattenable, flattenable
 
 export @flattenable, @reflattenable, flattenable, flatten, reconstruct, update!, modify,
@@ -36,20 +33,6 @@
 
 
 """
-<<<<<<< HEAD
-    constructor_of(::Type)
-
-Add methods to define constructors for types with custom type parameters.
-This will be removed pending use of ConstructionBase in Unitful.jl
-"""
-@generated constructor_of(::Type{T}) where T = getfield(T.name.module, Symbol(T.name.name))
-constructor_of(::Type{T}) where T<:Tuple = tuple
-constructor_of(T::UnionAll) = constructor_of(T.body)
-
-
-"""
-=======
->>>>>>> 204ddad0
     flatten(obj, [flattentrait::Function], [use::Type], [ignore::Type])
 
 Flattening. Flattens a nested struct or tuple to a flat tuple.
